--- conflicted
+++ resolved
@@ -1,11 +1,8 @@
 import { postRouter } from "~/server/api/routers/post";
 import { pagesRouter } from "~/server/api/routers/pages";
 import { userRouter } from "~/server/api/routers/user";
-<<<<<<< HEAD
 import { chatRouter } from "~/server/api/routers/chat";
-=======
 import { sheetsRouter } from "~/server/api/routers/sheets";
->>>>>>> e9cd4779
 import { createCallerFactory, createTRPCRouter } from "~/server/api/trpc";
 
 /**
@@ -17,11 +14,8 @@
   post: postRouter,
   pages: pagesRouter,
   user: userRouter,
-<<<<<<< HEAD
   chat: chatRouter,
-=======
   sheets: sheetsRouter,
->>>>>>> e9cd4779
 });
 
 // export type definition of API
