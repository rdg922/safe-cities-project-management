// Example model schema from the Drizzle docs
// https://orm.drizzle.team/docs/sql-schema-declaration

import {
    index,
    pgTableCreator,
    customType,
    type AnyPgColumn,
    pgEnum,
} from 'drizzle-orm/pg-core'
import { relations } from 'drizzle-orm'
import { z } from 'zod'

/**
 * This is an example of how to use the multi-project schema feature of Drizzle ORM. Use the same
 * database instance for multiple projects.
 *
 * @see https://orm.drizzle.team/docs/goodies#multi-project-schema
 */
export const createTable = pgTableCreator(
    (name) => `safe-cities-project-management-v2_${name}`
)

// this is how we should enums moving forward, ignore other implementations
export const ROLES = ['user', 'admin', 'unverified'] as const
export const roleSchema = z.enum(ROLES)
export const rolesEnum = pgEnum('role', ROLES)

// Permission types for file access
export const PERMISSIONS = ['view', 'comment', 'edit'] as const
export const permissionSchema = z.enum(PERMISSIONS)
export const permissionsEnum = pgEnum('permission', PERMISSIONS)

// posts aren't really used?
export const posts = createTable(
    'post',
    (d) => ({
        id: d.serial().primaryKey(),
        name: d.varchar({ length: 256 }),
        createdAt: d.timestamp().defaultNow().notNull(),
        updatedAt: d.timestamp().defaultNow(),
    }),
    (t) => [index('name_idx').on(t.name)]
)

export type Post = {
    id: number
    name: string
    createdAt: Date
    updatedAt: Date
}

// File types enum for better type safety
export const FILE_TYPES = {
    FOLDER: 'folder',
    PAGE: 'page',
    SHEET: 'sheet',
} as const

export type FileType = (typeof FILE_TYPES)[keyof typeof FILE_TYPES]

// Unified files table: handles hierarchical structure for pages, sheets, and folders
export const files = createTable(
    'file',
    (d) => ({
        id: d.serial().primaryKey(),
        name: d.varchar({ length: 256 }).notNull(),
        type: d.varchar({ length: 50 }).notNull().$type<FileType>(), // 'page', 'sheet', 'folder'
        parentId: d
            .integer()
            .references((): AnyPgColumn => files.id, { onDelete: 'cascade' }),
        slug: d.varchar({ length: 256 }), // URL-friendly version of name for pages
        order: d.integer().default(0), // For ordering items within the same parent
        isPublic: d.boolean().default(false), // For public access control
        createdAt: d.timestamp().notNull().defaultNow(),
        updatedAt: d.timestamp().defaultNow(),
        createdBy: d
            .text()
            .references(() => users.id, { onDelete: 'set null' }),
        updatedBy: d
            .text()
            .references(() => users.id, { onDelete: 'set null' }),
    }),
    (t) => [
        index('file_parent_idx').on(t.parentId),
        index('file_type_idx').on(t.type),
        index('file_slug_idx').on(t.slug),
    ]
)

// Page content: stores the actual page content separately from hierarchy
export const pageContent = createTable(
    'page_content',
    (d) => ({
        id: d.serial().primaryKey(),
        fileId: d
            .integer()
            .references(() => files.id, { onDelete: 'cascade' })
            .notNull()
            .unique(),
        content: d.text().default(''),
        version: d.integer().default(1), // For versioning support
        createdAt: d.timestamp().notNull().defaultNow(),
        updatedAt: d.timestamp().defaultNow(),
    }),
    (t) => [index('page_content_file_idx').on(t.fileId)]
)

// Sheet content: stores the actual sheet data separately from hierarchy
export const sheetContent = createTable(
    'sheet_content',
    (d) => ({
        id: d.serial().primaryKey(),
        fileId: d
            .integer()
            .references(() => files.id, { onDelete: 'cascade' })
            .notNull()
            .unique(),
        content: d.text().default('[]'), // JSON string of sheet data
        schema: d.text(), // JSON string of column definitions
        version: d.integer().default(1), // For versioning support
        createdAt: d.timestamp().notNull().defaultNow(),
        updatedAt: d.timestamp().defaultNow(),
    }),
    (t) => [index('sheet_content_file_idx').on(t.fileId)]
)

// Users table: sync with Clerk upon first sign up
export const users = createTable('user', (d) => ({
    name: d.text().notNull(), // Clerk profile name
    role: rolesEnum('role').default('unverified'), // Roles are admin and users for now
    id: d.text().primaryKey(), // Clerk user ID
    email: d.text().notNull().unique(), // primary email
    createdAt: d.timestamp().defaultNow().notNull(),
    updatedAt: d.timestamp().defaultNow().notNull(),
}))

export const messages = createTable(
<<<<<<< HEAD
    'message',
    (d) => ({
        id: d.serial().primaryKey(),
        fileId: d.integer().references(() => files.id, { onDelete: 'cascade' }),
        userId: d.text().references(() => users.id, { onDelete: 'cascade' }),
        content: d.text().notNull(),
        createdAt: d.timestamp().notNull().defaultNow(),
        updatedAt: d.timestamp().defaultNow(),
    }),
    (t) => [
        index('message_file_idx').on(t.fileId),
        index('message_user_idx').on(t.userId),
    ]
)

// File permissions: tracks user permissions for individual files
export const filePermissions = createTable(
    'file_permission',
    (d) => ({
        id: d.serial().primaryKey(),
        fileId: d
            .integer()
            .references(() => files.id, { onDelete: 'cascade' })
            .notNull(),
        userId: d
            .text()
            .references(() => users.id, { onDelete: 'cascade' })
            .notNull(),
        permission: permissionsEnum('permission').notNull(),
        createdAt: d.timestamp().notNull().defaultNow(),
        updatedAt: d.timestamp().defaultNow(),
    }),
    (t) => [
        index('file_permission_file_idx').on(t.fileId),
        index('file_permission_user_idx').on(t.userId),
        index('file_permission_file_user_idx').on(t.fileId, t.userId),
    ]
)
=======
  "message",
  (d) => ({
    id: d.serial().primaryKey(),
    fileId: d.integer().references(() => files.id, { onDelete: "cascade" }), //pageId equivalent
    userId: d.text().references(() => users.id, { onDelete: "cascade" }),
    content: d.text().notNull(),
    createdAt: d.timestamp().notNull().defaultNow(),
    updatedAt: d.timestamp().defaultNow(),
  }),
  (t) => [
    index("message_file_idx").on(t.fileId),
    index("message_user_idx").on(t.userId),
  ]
);
>>>>>>> 282b6106

export const messageReads = createTable(
  "message_read",
  (d) => ({
    id: d.serial().primaryKey(),
    userId: d.text().references(() => users.id, { onDelete: "cascade" }),
    pageId: d.integer().references(() => files.id, { onDelete: "cascade" }),
    lastSeenMessageId: d.integer(),
    updatedAt: d.timestamp().defaultNow(),
  }),
  (t) => [index("message_read_user_page_idx").on(t.userId, t.pageId)]
);

export const notifications = createTable(
  "notification",
  (d) => ({
    id: d.serial().primaryKey(),
    pageId: d.integer().references(() => files.id, { onDelete: "cascade" }).notNull(),
    userId: d.text().references(() => users.id, { onDelete: "cascade" }).notNull(),
    content: d.text().notNull(),
    type: d.text().default("general"), // e.g., 'mention', 'comment', etc.
    read: d.boolean().default(false),
    createdAt: d.timestamp().notNull().defaultNow(),
    updatedAt: d.timestamp().defaultNow(),
  }),
  (t) => [
    index("notification_user_idx").on(t.userId),
    index("notification_type_idx").on(t.type),
    index("notification_read_idx").on(t.read),
  ]
);

// TypeScript types for better type safety
export type File = {
    id: number
    name: string
    type: FileType
    parentId: number | null
    slug: string | null
    order: number
    isPublic: boolean
    createdAt: Date
    updatedAt: Date | null
    createdBy: string | null
    updatedBy: string | null
}

export type PageContent = {
    id: number
    fileId: number
    content: string
    version: number
    createdAt: Date
    updatedAt: Date | null
}

export type SheetContent = {
    id: number
    fileId: number
    content: string // JSON string of sheet data
    schema: string | null // JSON string of column definitions
    version: number
    createdAt: Date
    updatedAt: Date | null
}

export type User = {
    id: string
    email: string
    createdAt: Date
    updatedAt: Date
}

export type Message = {
<<<<<<< HEAD
    id: number
    fileId: number | null
    userId: string | null
    content: string
    createdAt: Date
    updatedAt: Date | null
}

export type FilePermission = {
    id: number
    fileId: number
    userId: string
    permission: 'view' | 'comment' | 'edit'
    createdAt: Date
    updatedAt: Date | null
}

export type SharePermission = 'view' | 'edit' | 'comment'

// Relations
export const usersRelations = relations(users, ({ many }) => ({
    filePermissions: many(filePermissions),
    createdFiles: many(files, { relationName: 'createdFiles' }),
    updatedFiles: many(files, { relationName: 'updatedFiles' }),
    messages: many(messages),
}))

export const filesRelations = relations(files, ({ one, many }) => ({
    parent: one(files, {
        fields: [files.parentId],
        references: [files.id],
        relationName: 'fileHierarchy',
    }),
    children: many(files, { relationName: 'fileHierarchy' }),
    pageContent: one(pageContent),
    sheetContent: one(sheetContent),
    filePermissions: many(filePermissions),
    messages: many(messages),
    createdBy: one(users, {
        fields: [files.createdBy],
        references: [users.id],
        relationName: 'createdFiles',
    }),
    updatedBy: one(users, {
        fields: [files.updatedBy],
        references: [users.id],
        relationName: 'updatedFiles',
    }),
}))

export const filePermissionsRelations = relations(
    filePermissions,
    ({ one }) => ({
        file: one(files, {
            fields: [filePermissions.fileId],
            references: [files.id],
        }),
        user: one(users, {
            fields: [filePermissions.userId],
            references: [users.id],
        }),
    })
)

export const pageContentRelations = relations(pageContent, ({ one }) => ({
    file: one(files, {
        fields: [pageContent.fileId],
        references: [files.id],
    }),
}))

export const sheetContentRelations = relations(sheetContent, ({ one }) => ({
    file: one(files, {
        fields: [sheetContent.fileId],
        references: [files.id],
    }),
}))

export const messagesRelations = relations(messages, ({ one }) => ({
    file: one(files, {
        fields: [messages.fileId],
        references: [files.id],
    }),
    user: one(users, {
        fields: [messages.userId],
        references: [users.id],
    }),
}))
=======
  id: number;
  fileId: number | null;
  userId: string | null;
  content: string;
  createdAt: Date;
  updatedAt: Date | null;
};

export type Notification = {
  id: number;
  userId: string;
  content: string;
  type: string;
  read: boolean;
  createdAt: Date;
  updatedAt: Date | null;
};
>>>>>>> 282b6106
<|MERGE_RESOLUTION|>--- conflicted
+++ resolved
@@ -136,7 +136,6 @@
 }))
 
 export const messages = createTable(
-<<<<<<< HEAD
     'message',
     (d) => ({
         id: d.serial().primaryKey(),
@@ -149,6 +148,37 @@
     (t) => [
         index('message_file_idx').on(t.fileId),
         index('message_user_idx').on(t.userId),
+    ]
+)
+
+// Comments: for commenting on files with rich text support
+export const comments = createTable(
+    'comment',
+    (d) => ({
+        id: d.serial().primaryKey(),
+        fileId: d
+            .integer()
+            .references(() => files.id, { onDelete: 'cascade' })
+            .notNull(),
+        userId: d
+            .text()
+            .references(() => users.id, { onDelete: 'cascade' })
+            .notNull(),
+        content: d.text().notNull(), // Rich text content (HTML or JSON)
+        parentId: d
+            .integer()
+            .references((): AnyPgColumn => comments.id, {
+                onDelete: 'cascade',
+            }), // For threaded comments/replies
+        isResolved: d.boolean().default(false), // For marking comments as resolved
+        createdAt: d.timestamp().notNull().defaultNow(),
+        updatedAt: d.timestamp().defaultNow(),
+    }),
+    (t) => [
+        index('comment_file_idx').on(t.fileId),
+        index('comment_user_idx').on(t.userId),
+        index('comment_parent_idx').on(t.parentId),
+        index('comment_resolved_idx').on(t.isResolved),
     ]
 )
 
@@ -175,53 +205,43 @@
         index('file_permission_file_user_idx').on(t.fileId, t.userId),
     ]
 )
-=======
-  "message",
-  (d) => ({
-    id: d.serial().primaryKey(),
-    fileId: d.integer().references(() => files.id, { onDelete: "cascade" }), //pageId equivalent
-    userId: d.text().references(() => users.id, { onDelete: "cascade" }),
-    content: d.text().notNull(),
-    createdAt: d.timestamp().notNull().defaultNow(),
-    updatedAt: d.timestamp().defaultNow(),
-  }),
-  (t) => [
-    index("message_file_idx").on(t.fileId),
-    index("message_user_idx").on(t.userId),
-  ]
-);
->>>>>>> 282b6106
 
 export const messageReads = createTable(
-  "message_read",
-  (d) => ({
-    id: d.serial().primaryKey(),
-    userId: d.text().references(() => users.id, { onDelete: "cascade" }),
-    pageId: d.integer().references(() => files.id, { onDelete: "cascade" }),
-    lastSeenMessageId: d.integer(),
-    updatedAt: d.timestamp().defaultNow(),
-  }),
-  (t) => [index("message_read_user_page_idx").on(t.userId, t.pageId)]
-);
+    'message_read',
+    (d) => ({
+        id: d.serial().primaryKey(),
+        userId: d.text().references(() => users.id, { onDelete: 'cascade' }),
+        pageId: d.integer().references(() => files.id, { onDelete: 'cascade' }),
+        lastSeenMessageId: d.integer(),
+        updatedAt: d.timestamp().defaultNow(),
+    }),
+    (t) => [index('message_read_user_page_idx').on(t.userId, t.pageId)]
+)
 
 export const notifications = createTable(
-  "notification",
-  (d) => ({
-    id: d.serial().primaryKey(),
-    pageId: d.integer().references(() => files.id, { onDelete: "cascade" }).notNull(),
-    userId: d.text().references(() => users.id, { onDelete: "cascade" }).notNull(),
-    content: d.text().notNull(),
-    type: d.text().default("general"), // e.g., 'mention', 'comment', etc.
-    read: d.boolean().default(false),
-    createdAt: d.timestamp().notNull().defaultNow(),
-    updatedAt: d.timestamp().defaultNow(),
-  }),
-  (t) => [
-    index("notification_user_idx").on(t.userId),
-    index("notification_type_idx").on(t.type),
-    index("notification_read_idx").on(t.read),
-  ]
-);
+    'notification',
+    (d) => ({
+        id: d.serial().primaryKey(),
+        pageId: d
+            .integer()
+            .references(() => files.id, { onDelete: 'cascade' })
+            .notNull(),
+        userId: d
+            .text()
+            .references(() => users.id, { onDelete: 'cascade' })
+            .notNull(),
+        content: d.text().notNull(),
+        type: d.text().default('general'), // e.g., 'mention', 'comment', etc.
+        read: d.boolean().default(false),
+        createdAt: d.timestamp().notNull().defaultNow(),
+        updatedAt: d.timestamp().defaultNow(),
+    }),
+    (t) => [
+        index('notification_user_idx').on(t.userId),
+        index('notification_type_idx').on(t.type),
+        index('notification_read_idx').on(t.read),
+    ]
+)
 
 // TypeScript types for better type safety
 export type File = {
@@ -265,7 +285,6 @@
 }
 
 export type Message = {
-<<<<<<< HEAD
     id: number
     fileId: number | null
     userId: string | null
@@ -274,6 +293,17 @@
     updatedAt: Date | null
 }
 
+export type Comment = {
+    id: number
+    fileId: number
+    userId: string
+    content: string
+    parentId: number | null
+    isResolved: boolean
+    createdAt: Date
+    updatedAt: Date | null
+}
+
 export type FilePermission = {
     id: number
     fileId: number
@@ -284,6 +314,17 @@
 }
 
 export type SharePermission = 'view' | 'edit' | 'comment'
+
+export type Notification = {
+    id: number
+    pageId: number
+    userId: string
+    content: string
+    type: string
+    read: boolean
+    createdAt: Date
+    updatedAt: Date | null
+}
 
 // Relations
 export const usersRelations = relations(users, ({ many }) => ({
@@ -291,6 +332,7 @@
     createdFiles: many(files, { relationName: 'createdFiles' }),
     updatedFiles: many(files, { relationName: 'updatedFiles' }),
     messages: many(messages),
+    comments: many(comments),
 }))
 
 export const filesRelations = relations(files, ({ one, many }) => ({
@@ -304,6 +346,7 @@
     sheetContent: one(sheetContent),
     filePermissions: many(filePermissions),
     messages: many(messages),
+    comments: many(comments),
     createdBy: one(users, {
         fields: [files.createdBy],
         references: [users.id],
@@ -354,22 +397,31 @@
         references: [users.id],
     }),
 }))
-=======
-  id: number;
-  fileId: number | null;
-  userId: string | null;
-  content: string;
-  createdAt: Date;
-  updatedAt: Date | null;
-};
-
-export type Notification = {
-  id: number;
-  userId: string;
-  content: string;
-  type: string;
-  read: boolean;
-  createdAt: Date;
-  updatedAt: Date | null;
-};
->>>>>>> 282b6106
+
+export const commentsRelations = relations(comments, ({ one, many }) => ({
+    file: one(files, {
+        fields: [comments.fileId],
+        references: [files.id],
+    }),
+    user: one(users, {
+        fields: [comments.userId],
+        references: [users.id],
+    }),
+    parent: one(comments, {
+        fields: [comments.parentId],
+        references: [comments.id],
+        relationName: 'commentThread',
+    }),
+    replies: many(comments, { relationName: 'commentThread' }),
+}))
+
+export const notificationsRelations = relations(notifications, ({ one }) => ({
+    user: one(users, {
+        fields: [notifications.userId],
+        references: [users.id],
+    }),
+    page: one(files, {
+        fields: [notifications.pageId],
+        references: [files.id],
+    }),
+}))