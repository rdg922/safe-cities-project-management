'use client'

<<<<<<< HEAD
import { useEffect, useState } from 'react'
=======
import { useEffect, useState, useRef } from 'react'
import { flushSync } from 'react-dom'
>>>>>>> e47d669b

// --- UI Primitives ---
import { Button } from '@/components/tiptap-ui-primitive/button'

// --- Icons ---
import { MoonStarIcon } from '@/components/tiptap-icons/moon-star-icon'
import { SunIcon } from '@/components/tiptap-icons/sun-icon'

export function ThemeToggle() {
    const [isDarkMode, setIsDarkMode] = useState<boolean>(false)
<<<<<<< HEAD
=======
    const buttonRef = useRef<HTMLButtonElement>(null)
>>>>>>> e47d669b

    // Initialize theme from localStorage or system preference
    useEffect(() => {
        const storedTheme = localStorage.getItem('theme')

        if (storedTheme) {
            // Use stored preference
            const isDark = storedTheme === 'dark'
            setIsDarkMode(isDark)
        } else {
            // Fall back to system preference or meta tag
            const initialDarkMode =
                !!document.querySelector(
                    'meta[name="color-scheme"][content="dark"]'
                ) || window.matchMedia('(prefers-color-scheme: dark)').matches
            setIsDarkMode(initialDarkMode)
            // Save initial preference to localStorage
            localStorage.setItem('theme', initialDarkMode ? 'dark' : 'light')
        }
    }, [])

    // Listen to system preference changes only if no stored preference exists
    useEffect(() => {
        const mediaQuery = window.matchMedia('(prefers-color-scheme: dark)')
        const handleChange = () => {
            // Only update if no stored preference exists
            if (!localStorage.getItem('theme')) {
                setIsDarkMode(mediaQuery.matches)
            }
        }
        mediaQuery.addEventListener('change', handleChange)
        return () => mediaQuery.removeEventListener('change', handleChange)
    }, [])

    // Apply theme to document
    useEffect(() => {
        document.documentElement.classList.toggle('dark', isDarkMode)
    }, [isDarkMode])

    const toggleDarkMode = async () => {
        const newIsDarkMode = !isDarkMode

        /**
         * Return early if View Transition API is not supported
         * or user prefers reduced motion
         */
        if (
            !buttonRef.current ||
            !document.startViewTransition ||
            window.matchMedia('(prefers-reduced-motion: reduce)').matches
        ) {
            setIsDarkMode(newIsDarkMode)
            // Save preference to localStorage
            localStorage.setItem('theme', newIsDarkMode ? 'dark' : 'light')
            return
        }

        await document.startViewTransition(() => {
            flushSync(() => {
                setIsDarkMode(newIsDarkMode)
                // Save preference to localStorage
                localStorage.setItem('theme', newIsDarkMode ? 'dark' : 'light')
            })
        }).ready

        const { top, left, width, height } =
            buttonRef.current.getBoundingClientRect()
        const x = left + width / 2
        const y = top + height / 2
        const right = window.innerWidth - left
        const bottom = window.innerHeight - top
        const maxRadius = Math.hypot(
            Math.max(left, right),
            Math.max(top, bottom)
        )

        document.documentElement.animate(
            {
                clipPath: [
                    `circle(0px at ${x}px ${y}px)`,
                    `circle(${maxRadius}px at ${x}px ${y}px)`,
                ],
            },
            {
                duration: 500,
                easing: 'ease-in-out',
                pseudoElement: '::view-transition-new(root)',
            }
        )
    }

    return (
        <Button
            ref={buttonRef}
            onClick={toggleDarkMode}
            aria-label={`Switch to ${isDarkMode ? 'light' : 'dark'} mode`}
            data-style="ghost"
        >
            {isDarkMode ? (
                <MoonStarIcon className="tiptap-button-icon" />
            ) : (
                <SunIcon className="tiptap-button-icon" />
            )}
        </Button>
    )
}<|MERGE_RESOLUTION|>--- conflicted
+++ resolved
@@ -1,11 +1,7 @@
 'use client'
 
-<<<<<<< HEAD
-import { useEffect, useState } from 'react'
-=======
 import { useEffect, useState, useRef } from 'react'
 import { flushSync } from 'react-dom'
->>>>>>> e47d669b
 
 // --- UI Primitives ---
 import { Button } from '@/components/tiptap-ui-primitive/button'
@@ -16,10 +12,7 @@
 
 export function ThemeToggle() {
     const [isDarkMode, setIsDarkMode] = useState<boolean>(false)
-<<<<<<< HEAD
-=======
     const buttonRef = useRef<HTMLButtonElement>(null)
->>>>>>> e47d669b
 
     // Initialize theme from localStorage or system preference
     useEffect(() => {
