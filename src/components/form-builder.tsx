'use client'

import { useState, useEffect, useRef } from 'react'
import { DragDropContext, Droppable, Draggable } from '@hello-pangea/dnd'
import { toast } from '~/hooks/use-toast'
import { api } from '~/trpc/react'
import { Button } from '~/components/ui/button'
import { Card, CardContent, CardHeader, CardTitle } from '~/components/ui/card'
import { Input } from '~/components/ui/input'
import { Label } from '~/components/ui/label'
import { Textarea } from '~/components/ui/textarea'
import { Switch } from '~/components/ui/switch'
import { Select, SelectContent, SelectItem, SelectTrigger, SelectValue } from '~/components/ui/select'
import { Badge } from '~/components/ui/badge'
import { Separator } from '~/components/ui/separator'
<<<<<<< HEAD
import { Plus, GripVertical, Trash2, Edit2, Type, Mail, Hash, Calendar, List, CheckSquare, Circle, Square, AlignLeft, Paperclip } from 'lucide-react'
=======
import {
    Plus,
    GripVertical,
    Trash2,
    Edit2,
    Type,
    Mail,
    Hash,
    Calendar,
    List,
    CheckSquare,
    Circle,
    Square,
    AlignLeft,
} from 'lucide-react'
>>>>>>> b67df207
import { FORM_FIELD_TYPES } from '~/server/db/schema'

interface FormBuilderProps {
    form: {
        id: number
        title: string
        description: string | null
        fields: Array<{
            id: number
            label: string
            description: string | null
            type: string
            required: boolean
            order: number
            options: any
            validation: any
            placeholder: string | null
            defaultValue: string | null
        }>
    }
    onUpdate: () => void
}

interface FieldOption {
    text: string
}

const FIELD_TYPE_ICONS = {
    text: Type,
    email: Mail,
    number: Hash,
    date: Calendar,
    select: List,
    textarea: AlignLeft,
}

const FIELD_TYPE_LABELS = {
    text: 'Text',
    email: 'Email',
    number: 'Number',
    date: 'Date',
    select: 'Dropdown',
    textarea: 'Long Text',
}

export function FormBuilder({ form, onUpdate }: FormBuilderProps) {
    const [editingFieldId, setEditingFieldId] = useState<number | null>(null)
    const [isAddingField, setIsAddingField] = useState(false)
    const editorRef = useRef<HTMLDivElement>(null)

    // Field form state
    const [fieldForm, setFieldForm] = useState({
        label: '',
        description: '',
        type: 'text',
        required: false,
        placeholder: '',
        options: [] as FieldOption[],
        validation: {},
    })

    const containerRef = useRef<HTMLDivElement>(null)

    // Auto-scroll to field editor when it appears
    useEffect(() => {
        if ((isAddingField || editingFieldId) && editorRef.current) {
            setTimeout(() => {
                editorRef.current?.scrollIntoView({
                    behavior: 'smooth',
                    block: 'nearest',
                })
            }, 100)
        }
    }, [isAddingField, editingFieldId])

    // Mutations
    const addFieldMutation = api.forms.addField.useMutation({
        onSuccess: () => {
            toast({ title: 'Field added successfully' })
            onUpdate()
            setIsAddingField(false)
            resetFieldForm()
        },
        onError: (error) => {
            toast({
                title: 'Error adding field',
                description: error.message,
                variant: 'destructive',
            })
        },
    })

    const updateFieldMutation = api.forms.updateField.useMutation({
        onSuccess: () => {
            toast({ title: 'Field updated successfully' })
            onUpdate()
            setEditingFieldId(null)
            resetFieldForm()
        },
        onError: (error) => {
            toast({
                title: 'Error updating field',
                description: error.message,
                variant: 'destructive',
            })
        },
    })

    const deleteFieldMutation = api.forms.deleteField.useMutation({
        onSuccess: () => {
            toast({ title: 'Field deleted successfully' })
            onUpdate()
        },
        onError: (error) => {
            toast({
                title: 'Error deleting field',
                description: error.message,
                variant: 'destructive',
            })
        },
    })

    const reorderFieldsMutation = api.forms.reorderFields.useMutation({
        onSuccess: () => {
            onUpdate()
        },
        onError: (error) => {
            toast({
                title: 'Error reordering fields',
                description: error.message,
                variant: 'destructive',
            })
        },
    })

    const resetFieldForm = () => {
        setFieldForm({
            label: '',
            description: '',
            type: 'text',
            required: false,
            placeholder: '',
            options: [],
            validation: {},
        })
    }

    const handleAddField = () => {
        if (!fieldForm.label.trim()) {
            toast({
                title: 'Field label is required',
                variant: 'destructive',
            })
            return
        }

        if (fieldForm.type === 'select' && fieldForm.options.length === 0) {
            toast({
                title: 'Dropdown fields must have at least one option',
                variant: 'destructive',
            })
            return
        }

        const fieldData = {
            formId: form.id,
            label: fieldForm.label,
            description: fieldForm.description || undefined,
            type: fieldForm.type as any,
            required: fieldForm.required,
            placeholder: fieldForm.placeholder || undefined,
            options: fieldForm.type === 'select' ? fieldForm.options : undefined,
            validation:
                Object.keys(fieldForm.validation).length > 0
                    ? fieldForm.validation
                    : undefined,
        }

        addFieldMutation.mutate(fieldData)
    }

    const handleUpdateField = () => {
        if (!editingFieldId || !fieldForm.label.trim()) return

        if (fieldForm.type === 'select' && fieldForm.options.length === 0) {
            toast({
                title: 'Dropdown fields must have at least one option',
                variant: 'destructive',
            })
            return
        }

        const fieldData = {
            fieldId: editingFieldId,
            label: fieldForm.label,
            description: fieldForm.description || undefined,
            type: fieldForm.type as any,
            required: fieldForm.required,
            placeholder: fieldForm.placeholder || undefined,
            options: fieldForm.type === 'select' ? fieldForm.options : undefined,
            validation:
                Object.keys(fieldForm.validation).length > 0
                    ? fieldForm.validation
                    : undefined,
        }

        updateFieldMutation.mutate(fieldData)
    }

    const handleEditField = (field: any) => {
        setEditingFieldId(field.id)
        setIsAddingField(false)
        setFieldForm({
            label: field.label,
            description: field.description ?? '',
            type: field.type,
            required: field.required,
            placeholder: field.placeholder ?? '',
            options: field.options ?? [],
            validation: field.validation ?? {},
        })
    }

    const handleAddNewField = () => {
        setIsAddingField(true)
        setEditingFieldId(null)
        resetFieldForm()
    }

    // Add effect to handle type changes
    useEffect(() => {
        if (fieldForm.type === 'select' && fieldForm.options.length === 0) {
            addOption()
        }
    }, [fieldForm.type])

    const handleCancelEdit = () => {
        setEditingFieldId(null)
        setIsAddingField(false)
        resetFieldForm()
    }

    const handleDragEnd = (result: any) => {
        if (!result.destination) return

        const items = Array.from(form.fields)
        const [reorderedItem] = items.splice(result.source.index, 1)
        items.splice(result.destination.index, 0, reorderedItem!)

        const fieldOrders = items.map((field, index) => ({
            fieldId: field.id,
            order: index,
        }))

        reorderFieldsMutation.mutate({
            formId: form.id,
            fieldOrders,
        })
    }

    const addOption = () => {
        setFieldForm((prev) => ({
            ...prev,
            options: [...prev.options, { text: '' }],
        }))
    }

    const updateOption = (
        index: number,
        value: string
    ) => {
        setFieldForm((prev) => ({
            ...prev,
            options: prev.options.map((option, i) =>
                i === index ? { text: value } : option
            ),
        }))
    }

    const removeOption = (index: number) => {
        setFieldForm((prev) => ({
            ...prev,
            options: prev.options.filter((_, i) => i !== index),
        }))
    }

    const needsOptions = ['select'].includes(fieldForm.type)
    const showPlaceholder = !['select', 'date'].includes(fieldForm.type)

    const renderFieldEditor = () => {
        return (
            <Card
                ref={editorRef}
                className="border-dashed border-2 border-primary/50 bg-primary/5"
            >
                <CardHeader>
                    <CardTitle className="text-lg">
                        {editingFieldId ? 'Edit Field' : 'Add New Field'}
                    </CardTitle>
                </CardHeader>
                <CardContent className="space-y-4">
                    <div className="grid gap-4 md:grid-cols-2">
                        <div className="space-y-2">
                            <Label htmlFor="field-label">Label *</Label>
                            <Input
                                id="field-label"
                                value={fieldForm.label}
                                onChange={(e) =>
                                    setFieldForm((prev) => ({
                                        ...prev,
                                        label: e.target.value,
                                    }))
                                }
                                placeholder="Enter field label"
                            />
                        </div>
                        <div className="space-y-2">
                            <Label htmlFor="field-type">Type</Label>
                            <Select
                                value={fieldForm.type}
                                onValueChange={(value: string) =>
                                    setFieldForm((prev) => ({
                                        ...prev,
                                        type: value,
                                        // Reset options when changing type
                                        options: value === 'select' ? [{ text: '' }] : [],
                                    }))
                                }
                            >
                                <SelectTrigger>
                                    <SelectValue />
                                </SelectTrigger>
                                <SelectContent>
                                    {FORM_FIELD_TYPES.map((type) => (
                                        <SelectItem key={type} value={type}>
                                            {
                                                FIELD_TYPE_LABELS[
                                                    type as keyof typeof FIELD_TYPE_LABELS
                                                ]
                                            }
                                        </SelectItem>
                                    ))}
                                </SelectContent>
                            </Select>
                        </div>
                    </div>

                    <div className="space-y-2">
                        <Label htmlFor="field-description">Description</Label>
                        <Input
                            id="field-description"
                            value={fieldForm.description}
                            onChange={(e) =>
                                setFieldForm((prev) => ({
                                    ...prev,
                                    description: e.target.value,
                                }))
                            }
                            placeholder="Optional description or help text"
                        />
                    </div>

                    {showPlaceholder && (
                        <div className="space-y-2">
                            <Label htmlFor="field-placeholder">
                                Placeholder
                            </Label>
                            <Input
                                id="field-placeholder"
                                value={fieldForm.placeholder}
                                onChange={(e) =>
                                    setFieldForm((prev) => ({
                                        ...prev,
                                        placeholder: e.target.value,
                                    }))
                                }
                                placeholder="Placeholder text"
                            />
                        </div>
                    )}

                    <div className="flex items-center space-x-2">
                        <Switch
                            id="field-required"
                            checked={fieldForm.required}
                            onCheckedChange={(checked: boolean) =>
                                setFieldForm((prev) => ({
                                    ...prev,
                                    required: checked,
                                }))
                            }
                        />
                        <Label htmlFor="field-required">Required field</Label>
                    </div>

                    {needsOptions && (
                        <div className="space-y-3">
                            <div className="flex items-center justify-between">
                                <Label>Options</Label>
                                <Button
                                    type="button"
                                    variant="outline"
                                    size="sm"
                                    onClick={addOption}
                                >
                                    <Plus size={14} className="mr-1" />
                                    Add Option
                                </Button>
                            </div>
                            <div className="space-y-2">
                                {fieldForm.options.map((option, index) => (
                                    <div
                                        key={index}
                                        className="flex items-center gap-2"
                                    >
                                        <Input
                                            placeholder="Option"
                                            value={option.text}
                                            onChange={(e) =>
                                                updateOption(
                                                    index,
                                                    e.target.value
                                                )
                                            }
                                        />
                                        <Button
                                            type="button"
                                            variant="ghost"
                                            size="sm"
                                            onClick={() => removeOption(index)}
                                        >
                                            <Trash2 size={14} />
                                        </Button>
                                    </div>
                                ))}
                            </div>
                        </div>
                    )}

                    <div className="flex items-center gap-2 pt-4">
                        <Button
                            onClick={
                                editingFieldId
                                    ? handleUpdateField
                                    : handleAddField
                            }
                            disabled={!fieldForm.label.trim()}
                        >
                            {editingFieldId ? 'Update Field' : 'Add Field'}
                        </Button>
                        <Button variant="outline" onClick={handleCancelEdit}>
                            Cancel
                        </Button>
                    </div>
                </CardContent>
            </Card>
        )
    }

    // Auto-scroll to editor when adding or editing a field
    useEffect(() => {
        if (isAddingField || editingFieldId) {
            const container = containerRef.current
            if (container) {
                container.scrollIntoView({ behavior: 'smooth' })
            }
        }
    }, [isAddingField, editingFieldId])

    return (
        <div className="space-y-6 min-h-0" ref={containerRef}>
            <div className="flex items-center justify-between">
                <h2 className="text-lg font-semibold">Form Fields</h2>
                {!isAddingField && !editingFieldId && (
                    <Button onClick={handleAddNewField}>
                        <Plus size={16} className="mr-2" />
                        Add Field
                    </Button>
                )}
            </div>

            {form.fields.length === 0 && !isAddingField ? (
                <Card>
                    <CardContent className="flex h-32 items-center justify-center">
                        <div className="text-center">
                            <p className="text-muted-foreground">
                                No fields added yet
                            </p>
                            <Button
                                variant="outline"
                                className="mt-2"
                                onClick={handleAddNewField}
                            >
                                Add your first field
                            </Button>
                        </div>
                    </CardContent>
                </Card>
            ) : (
                <DragDropContext onDragEnd={handleDragEnd}>
                    <Droppable droppableId="fields">
                        {(provided) => (
                            <div
                                {...provided.droppableProps}
                                ref={provided.innerRef}
                                className="space-y-4"
                            >
                                {form.fields.map((field, index) => {
                                    const IconComponent =
                                        FIELD_TYPE_ICONS[
                                            field.type as keyof typeof FIELD_TYPE_ICONS
                                        ] || Type
                                    const isEditing =
                                        editingFieldId === field.id

                                    return (
                                        <div key={field.id}>
                                            {!isEditing ? (
                                                <Draggable
                                                    draggableId={field.id.toString()}
                                                    index={index}
                                                >
                                                    {(provided) => (
                                                        <Card
                                                            ref={
                                                                provided.innerRef
                                                            }
                                                            {...provided.draggableProps}
                                                            className="relative hover:shadow-md transition-shadow"
                                                        >
                                                            <CardHeader className="pb-3">
                                                                <div className="flex items-center justify-between">
                                                                    <div className="flex items-center gap-3">
                                                                        <div
                                                                            {...provided.dragHandleProps}
                                                                            className="cursor-grab text-muted-foreground hover:text-foreground"
                                                                        >
                                                                            <GripVertical
                                                                                size={
                                                                                    16
                                                                                }
                                                                            />
                                                                        </div>
                                                                        <IconComponent
                                                                            size={
                                                                                16
                                                                            }
                                                                            className="text-muted-foreground"
                                                                        />
                                                                        <div>
                                                                            <div className="flex items-center gap-2">
                                                                                <h3 className="font-medium">
                                                                                    {
                                                                                        field.label
                                                                                    }
                                                                                </h3>
                                                                                {field.required && (
                                                                                    <Badge
                                                                                        variant="secondary"
                                                                                        className="text-xs"
                                                                                    >
                                                                                        Required
                                                                                    </Badge>
                                                                                )}
                                                                            </div>
                                                                            <p className="text-sm text-muted-foreground">
                                                                                {
                                                                                    FIELD_TYPE_LABELS[
                                                                                        field.type as keyof typeof FIELD_TYPE_LABELS
                                                                                    ]
                                                                                }
                                                                                {field.description &&
                                                                                    ` • ${field.description}`}
                                                                            </p>
                                                                        </div>
                                                                    </div>
                                                                    <div className="flex items-center gap-2">
                                                                        <Button
                                                                            variant="ghost"
                                                                            size="sm"
                                                                            onClick={() =>
                                                                                handleEditField(
                                                                                    field
                                                                                )
                                                                            }
                                                                        >
                                                                            <Edit2
                                                                                size={
                                                                                    14
                                                                                }
                                                                            />
                                                                        </Button>
                                                                        <Button
                                                                            variant="ghost"
                                                                            size="sm"
                                                                            onClick={() =>
                                                                                deleteFieldMutation.mutate(
                                                                                    {
                                                                                        fieldId:
                                                                                            field.id,
                                                                                    }
                                                                                )
                                                                            }
                                                                        >
                                                                            <Trash2
                                                                                size={
                                                                                    14
                                                                                }
                                                                            />
                                                                        </Button>
                                                                    </div>
                                                                </div>
                                                            </CardHeader>
                                                        </Card>
                                                    )}
                                                </Draggable>
                                            ) : (
                                                renderFieldEditor()
                                            )}
                                        </div>
                                    )
                                })}
                                {provided.placeholder}

                                {/* Add field editor at the bottom */}
                                {isAddingField && renderFieldEditor()}

                                {/* Add field button when not adding/editing */}
                                {!isAddingField &&
                                    !editingFieldId &&
                                    form.fields.length > 0 && (
                                        <div className="flex justify-center pt-4">
                                            <Button
                                                variant="outline"
                                                onClick={handleAddNewField}
                                                className="border-dashed border-2 w-full max-w-sm h-16 text-muted-foreground hover:text-foreground hover:border-solid"
                                            >
                                                <Plus
                                                    size={20}
                                                    className="mr-2"
                                                />
                                                Add Field
                                            </Button>
                                        </div>
                                    )}
                            </div>
                        )}
                    </Droppable>
                </DragDropContext>
            )}
        </div>
    )
}<|MERGE_RESOLUTION|>--- conflicted
+++ resolved
@@ -13,25 +13,7 @@
 import { Select, SelectContent, SelectItem, SelectTrigger, SelectValue } from '~/components/ui/select'
 import { Badge } from '~/components/ui/badge'
 import { Separator } from '~/components/ui/separator'
-<<<<<<< HEAD
 import { Plus, GripVertical, Trash2, Edit2, Type, Mail, Hash, Calendar, List, CheckSquare, Circle, Square, AlignLeft, Paperclip } from 'lucide-react'
-=======
-import {
-    Plus,
-    GripVertical,
-    Trash2,
-    Edit2,
-    Type,
-    Mail,
-    Hash,
-    Calendar,
-    List,
-    CheckSquare,
-    Circle,
-    Square,
-    AlignLeft,
-} from 'lucide-react'
->>>>>>> b67df207
 import { FORM_FIELD_TYPES } from '~/server/db/schema'
 
 interface FormBuilderProps {
