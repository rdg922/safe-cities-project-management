--- conflicted
+++ resolved
@@ -2,26 +2,8 @@
 
 import { useState, useRef, useEffect } from 'react'
 import { Button } from '~/components/ui/button'
-<<<<<<< HEAD
 import { DropdownMenu, DropdownMenuContent, DropdownMenuItem, DropdownMenuTrigger } from '~/components/ui/dropdown-menu'
 import { Eye, MessageSquare, MoreHorizontal, PenSquare, Share2, Users } from 'lucide-react'
-=======
-import {
-    DropdownMenu,
-    DropdownMenuContent,
-    DropdownMenuItem,
-    DropdownMenuTrigger,
-} from '~/components/ui/dropdown-menu'
-import {
-    Eye,
-    MessageSquare,
-    MoreHorizontal,
-    PenSquare,
-    Share2,
-    Users,
-    Download,
-} from 'lucide-react'
->>>>>>> b67df207
 import { useChatToggle } from '~/hooks/use-chat-toggle'
 import { ShareModal } from '~/components/share-modal'
 import { SidebarTrigger, useSidebar } from './ui/sidebar'
