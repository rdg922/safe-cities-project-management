'use client'

import { useState } from 'react'
import { Button } from '~/components/ui/button'
import {
    DropdownMenu,
    DropdownMenuContent,
    DropdownMenuItem,
    DropdownMenuTrigger,
} from '~/components/ui/dropdown-menu'
import {
    Eye,
    MessageSquare,
    MoreHorizontal,
    PenSquare,
    Share2,
    Users,
    Download,
} from 'lucide-react'
import { useChatToggle } from '~/hooks/use-chat-toggle'
import { ShareModal } from '~/components/share-modal'
<<<<<<< HEAD
import { downloadFile } from '~/utils/pdfExport.client'
=======
import { SidebarTrigger, useSidebar } from './ui/sidebar'
import { useMobile } from '~/hooks/use-mobile'
>>>>>>> 73802f3f

type Permission = 'view' | 'comment' | 'edit'

interface FileHeaderProps {
    filename: string
    fileId: number
    permission: Permission
    savingStatus?: 'saving' | 'saved' | 'idle'
    content: string
}

const permissionIcons = {
    view: <Eye size={16} />,
    comment: <MessageSquare size={16} />,
    edit: <PenSquare size={16} />,
}

const permissionLabels = {
    view: 'Can View',
    comment: 'Can Comment',
    edit: 'Can Edit',
}

export function FileHeader({
    filename,
    fileId,
    permission,
    savingStatus = 'idle',
    content,
}: FileHeaderProps) {
    const { toggleChat } = useChatToggle({ pageTitle: filename, fileId })
    const [isShareModalOpen, setIsShareModalOpen] = useState(false)

    const handleDownload = async () => {
        try {
            // Get the actual content of the file
            await downloadFile(content, `${filename}.pdf`)
        } catch (error) {
            console.error('Error downloading file:', error)
            // You might want to show a toast notification here
        }
    }
        


    return (
        <>
            <div className="flex items-center justify-between p-4 border-b bg-background">
                <div className="flex items-center gap-4">
                    <div>
                        <SidebarTrigger />
                    </div>
                    <h1 className="text-xl font-semibold">{filename}</h1>
                    {savingStatus === 'saving' && (
                        <span className="text-xs text-muted-foreground flex items-center">
                            <div className="animate-spin h-3 w-3 border-2 border-primary rounded-full border-t-transparent mr-1"></div>
                            Saving...
                        </span>
                    )}
                    {savingStatus === 'saved' && (
                        <span className="text-xs text-green-500 flex items-center">
                            <svg
                                className="h-3 w-3 mr-1"
                                viewBox="0 0 24 24"
                                fill="none"
                                stroke="currentColor"
                                strokeWidth="2"
                            >
                                <path
                                    strokeLinecap="round"
                                    strokeLinejoin="round"
                                    d="M5 13l4 4L19 7"
                                ></path>
                            </svg>
                            Saved
                        </span>
                    )}
                </div>
                <div className="flex items-center gap-2">
                    <Button
                        variant="outline"
                        size="sm"
                        className="gap-2"
                        onClick={() => setIsShareModalOpen(true)}
                    >
                        <Share2 size={16} />
                        Share
                    </Button>
                    <Button
                        variant="outline"
                        size="sm"
                        className="gap-2"
                        onClick={toggleChat}
                    >
                        <MessageSquare size={16} />
                        Chat
                    </Button>
<<<<<<< HEAD
                    <Button 
                        variant="outline" 
                        size="sm" 
                        className="gap-2"
                        onClick={handleDownload}
                    >
                        <Download size={16} />
                    Download
                    </Button>
=======
>>>>>>> 73802f3f
                </div>
            </div>

            <ShareModal
                isOpen={isShareModalOpen}
                onClose={() => setIsShareModalOpen(false)}
                filename={filename}
                fileId={fileId}
            />
        </>
    )
}<|MERGE_RESOLUTION|>--- conflicted
+++ resolved
@@ -19,12 +19,9 @@
 } from 'lucide-react'
 import { useChatToggle } from '~/hooks/use-chat-toggle'
 import { ShareModal } from '~/components/share-modal'
-<<<<<<< HEAD
-import { downloadFile } from '~/utils/pdfExport.client'
-=======
 import { SidebarTrigger, useSidebar } from './ui/sidebar'
 import { useMobile } from '~/hooks/use-mobile'
->>>>>>> 73802f3f
+import { downloadFile } from '~/utils/pdfExport.client'
 
 type Permission = 'view' | 'comment' | 'edit'
 
@@ -122,7 +119,6 @@
                         <MessageSquare size={16} />
                         Chat
                     </Button>
-<<<<<<< HEAD
                     <Button 
                         variant="outline" 
                         size="sm" 
@@ -132,8 +128,6 @@
                         <Download size={16} />
                     Download
                     </Button>
-=======
->>>>>>> 73802f3f
                 </div>
             </div>
 
