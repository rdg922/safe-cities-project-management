--- conflicted
+++ resolved
@@ -21,12 +21,10 @@
 import { ShareModal } from '~/components/share-modal'
 import { SidebarTrigger, useSidebar } from './ui/sidebar'
 import { useMobile } from '~/hooks/use-mobile'
-<<<<<<< HEAD
 import { downloadFile } from '~/utils/pdfExport.client'
-=======
 import { api } from '~/trpc/react'
 import { toast } from '~/hooks/use-toast'
->>>>>>> 634d8659
+
 
 type Permission = 'view' | 'comment' | 'edit'
 
