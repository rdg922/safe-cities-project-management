--- conflicted
+++ resolved
@@ -8,7 +8,13 @@
 import { FILE_TYPES } from '~/server/db/schema'
 import { ultraFastInvalidateFileCaches } from '~/lib/streamlined-cache-invalidation'
 import { Button } from '~/components/ui/button'
-import { Card, CardContent, CardDescription, CardHeader, CardTitle } from '~/components/ui/card'
+import {
+    Card,
+    CardContent,
+    CardDescription,
+    CardHeader,
+    CardTitle,
+} from '~/components/ui/card'
 import { Input } from '~/components/ui/input'
 import { Label } from '~/components/ui/label'
 import { Textarea } from '~/components/ui/textarea'
@@ -27,12 +33,9 @@
     Copy,
     Eye,
     EyeOff,
-<<<<<<< HEAD
-=======
     CheckCircle,
     AlertTriangle,
     Ban,
->>>>>>> 5b014f6d
 } from 'lucide-react'
 import {
     Dialog,
