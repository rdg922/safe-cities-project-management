--- conflicted
+++ resolved
@@ -11,12 +11,6 @@
 import { Switch } from '~/components/ui/switch'
 import { Separator } from '~/components/ui/separator'
 import { Badge } from '~/components/ui/badge'
-<<<<<<< HEAD
-import { Settings, Globe, Lock, Download, RefreshCw, Archive, Trash2, ExternalLink, Copy, Eye, EyeOff } from 'lucide-react'
-import { Dialog, DialogContent, DialogDescription, DialogHeader, DialogTitle, DialogTrigger, DialogFooter } from '~/components/ui/dialog'
-import { AlertDialog, AlertDialogAction, AlertDialogCancel, AlertDialogContent, AlertDialogDescription,
-    AlertDialogFooter, AlertDialogHeader, AlertDialogTitle, AlertDialogTrigger } from '~/components/ui/alert-dialog'
-=======
 import {
     Settings,
     Globe,
@@ -29,7 +23,6 @@
     Copy,
     Eye,
     EyeOff,
-    CheckCircle,
 } from 'lucide-react'
 import {
     Dialog,
@@ -51,7 +44,6 @@
     AlertDialogTitle,
     AlertDialogTrigger,
 } from '~/components/ui/alert-dialog'
->>>>>>> ca5c8129
 
 interface FormSettingsProps {
     form: {
