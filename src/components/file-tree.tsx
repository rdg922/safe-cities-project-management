'use client'

import { useState, useRef, useEffect } from 'react'
import { ChevronRight, Folder, FileText, ChevronDown, MoreHorizontal, Edit2, Trash2, Plus, AlertCircle, ClipboardList, Sheet, Share2, UploadCloud } from 'lucide-react'
import { cn } from '~/lib/utils'
import { DndProvider, useDrag, useDrop } from 'react-dnd'
import { HTML5Backend } from 'react-dnd-html5-backend'
import { Button } from '~/components/ui/button'
import { Input } from '~/components/ui/input'
import { Label } from '~/components/ui/label'
import { useToast } from '~/hooks/use-toast'
import { DropdownMenu, DropdownMenuContent, DropdownMenuItem, DropdownMenuTrigger } from '~/components/ui/dropdown-menu'
import { Dialog, DialogContent, DialogDescription, DialogFooter, DialogHeader, DialogTitle } from '~/components/ui/dialog'
import { api } from '~/trpc/react'
import { ShareModal } from '~/components/share-modal'
import { useBatchPermissions } from '~/hooks/use-batch-permissions'

export type FileNode = {
    id: number
    filename: string
    name?: string // Some files might use 'name' instead of 'filename'
<<<<<<< HEAD
    type?: 'folder' | 'page' | 'sheet' | 'form' | 'upload'
=======
    type?: 'folder' | 'page' | 'sheet' | 'form' | 'programme'
>>>>>>> b67df207
    isFolder?: boolean
    parentId?: number | null
    children?: FileNode[]
}

interface FileTreeProps {
    items: FileNode[]
    onSelectFile?: (fileId: number) => void
    activeFileId?: number
    selectedFileIds?: number[]
    onMultiSelectFile?: (fileIds: number[]) => void
    onMove?: (dragId: number, dropId: number) => void
    onCreateFile?: (parentId: number | null) => void
    onCreateSheet?: (parentId: number | null) => void
    onCreateForm?: (parentId: number | null) => void
    onCreateFolder?: (parentId: number | null) => void
    onCreateUpload?: (parentId: number | null) => void
    onRename?: (id: number, filename: string) => void
    onDelete?: (id: number) => void
}

interface FileTreeNodeProps extends Omit<FileTreeProps, 'items'> {
    node: FileNode
    level: number
    getPermissions: (fileId: number) => {
        userPermission: any
        canEdit: boolean
        canShare: boolean
    }
}

export function FileTree(props: FileTreeProps) {
    // Create a ref to store component data for range selection
    const rootRef = useRef<HTMLDivElement>(null)
    
    // Use batch permissions for all files in the tree
    const { getPermissions } = useBatchPermissions(props.items)

    // Store the props in the DOM element for access from child components
    useEffect(() => {
        if (rootRef.current) {
            ;(rootRef.current as any).__fileTreeProps = props
        }
    }, [props])

    // Handle keyboard shortcuts
    useEffect(() => {
        const handleKeyDown = (e: KeyboardEvent) => {
            // Only handle keyboard shortcuts if the tree has focus
            const treeElement = rootRef.current
            if (
                !treeElement ||
                !document.activeElement ||
                !treeElement.contains(document.activeElement)
            ) {
                return
            }

            // Delete key - delete selected items
            if (
                (e.key === 'Delete' || e.key === 'Backspace') &&
                props.selectedFileIds?.length &&
                props.onDelete
            ) {
                e.preventDefault()

                const selectedId = props.selectedFileIds[0]
                if (selectedId !== undefined) {
                    if (props.selectedFileIds.length === 1) {
                        props.onDelete(selectedId)
                    } else if (
                        confirm(
                            `Are you sure you want to delete ${props.selectedFileIds.length} selected items?`
                        )
                    ) {
                        // Multi-delete handled in the parent component
                        props.onDelete(selectedId)
                    }
                }
            }
        }

        // Add event listener
        window.addEventListener('keydown', handleKeyDown)

        // Clean up
        return () => {
            window.removeEventListener('keydown', handleKeyDown)
        }
    }, [props.selectedFileIds, props.onDelete])

    return (
        <DndProvider backend={HTML5Backend}>
            <div
                className="space-y-1 py-2"
                ref={rootRef}
                data-file-tree-root="true"
            >
                {props.items.map((item) => (
                    <FileTreeNode
                        key={item.id}
                        node={item}
                        level={0}
                        getPermissions={getPermissions}
                        onSelectFile={props.onSelectFile}
                        activeFileId={props.activeFileId}
                        selectedFileIds={props.selectedFileIds}
                        onMultiSelectFile={props.onMultiSelectFile}
                        onMove={props.onMove}
                        onCreateFile={props.onCreateFile}
                        onCreateSheet={props.onCreateSheet}
                        onCreateForm={props.onCreateForm}
                        onCreateFolder={props.onCreateFolder}
                        onCreateUpload={props.onCreateUpload}
                        onRename={props.onRename}
                        onDelete={props.onDelete}
                    />
                ))}
            </div>
        </DndProvider>
    )
}

const ItemTypes = {
    FILE: 'file',
    FOLDER: 'folder',
}

function FileTreeNode({
    node,
    level,
    getPermissions,
    onSelectFile,
    activeFileId,
    selectedFileIds = [],
    onMultiSelectFile,
    onMove,
    onCreateFile,
    onCreateSheet,
    onCreateFolder,
    onCreateForm,
    onCreateUpload,
    onRename,
    onDelete,
}: FileTreeNodeProps) {
    const [isExpanded, setIsExpanded] = useState(true)
    const [isDraggedOver, setIsDraggedOver] = useState(false)
    const [isDropSuccess, setIsDropSuccess] = useState(false)
    const [isDropError, setIsDropError] = useState(false)

    // Dialog states
    const [isRenameDialogOpen, setIsRenameDialogOpen] = useState(false)
    const [isDeleteDialogOpen, setIsDeleteDialogOpen] = useState(false)
    const [isShareModalOpen, setIsShareModalOpen] = useState(false)
    const [renameValue, setRenameValue] = useState(
        node.filename || node.name || ''
    )

    const expandTimeoutRef = useRef<NodeJS.Timeout | null>(null)
    const animationTimeoutRef = useRef<NodeJS.Timeout | null>(null)
    const isActive = activeFileId === node.id
    const isSelected = selectedFileIds.includes(node.id)
    const nodeRef = useRef<HTMLDivElement>(null)
    const { toast } = useToast()

    // Get permissions for this file from the batch query
    const permissions = getPermissions(node.id)
    const { userPermission, canEdit, canShare } = permissions
    
    // Permission checks based on hierarchical permission levels
    const canCreate = canEdit // Edit permission anywhere in hierarchy allows creating files
    const canRename = canEdit // Edit permission anywhere in hierarchy allows renaming
    const canDelete = canEdit // Edit permission anywhere in hierarchy allows deleting

    // Configure drag source
    const [{ isDragging }, drag] = useDrag(() => ({
        type: node.isFolder ? ItemTypes.FOLDER : ItemTypes.FILE,
        item: {
            id: node.id,
            type: node.isFolder ? 'folder' : 'file',
            nodeType: node.type, // Include the actual node type (programme, folder, etc.)
        },
        canDrag: () => {
            // Prevent programmes from being dragged
            return node.type !== 'programme'
        },
        collect: (monitor) => ({
            isDragging: monitor.isDragging(),
        }),
    }))

    // Configure drop target
    const [{ isOver, canDrop }, drop] = useDrop(() => ({
        accept: [ItemTypes.FILE, ItemTypes.FOLDER],
        canDrop: (item: any) => {
            // Prevent dropping on itself or dropping a parent into its child
            if (item.id === node.id || isParentOfChild(item.id, node)) {
                console.log(
                    `Cannot drop: item.id=${item.id}, node.id=${node.id}, isParentOfChild=${isParentOfChild(item.id, node)}`
                )
                return false
            }

            // For debugging - log allowed drops
            console.log(
                `Can drop: item.id=${item.id}, onto node.id=${node.id}, node.isFolder=${!!node.isFolder}`
            )
            return true
        },
        hover: (item: any, monitor) => {
            // Auto-expand folders after hovering for a second
            if (node.isFolder && !isExpanded) {
                if (expandTimeoutRef.current)
                    clearTimeout(expandTimeoutRef.current)

                expandTimeoutRef.current = setTimeout(() => {
                    setIsExpanded(true)
                }, 800) // Expand after 800ms of hovering
            }

            setIsDraggedOver(true)
        },
        drop: (item: any, monitor) => {
            // Only handle the drop if this component is the direct drop target
            if (monitor.didDrop()) {
                return
            }

            if (onMove) {
                try {
                    // Show visual feedback
                    setIsDropSuccess(true)

                    // Auto-expand folder when an item is dropped onto it
                    if (node.isFolder && !isExpanded) {
                        setIsExpanded(true)
                    }

                    // Log information before the move to help with debugging
                    console.log(
                        `Drag item ID: ${item.id}, Drop target ID: ${node.id}`
                    )
                    console.log(
                        `Target node isFolder: ${!!node.isFolder}, Target parentId: ${node.parentId}`
                    )

                    // Call the onMove handler
                    onMove(item.id, node.id)

                    // Clear success animation after 1 second
                    animationTimeoutRef.current = setTimeout(() => {
                        setIsDropSuccess(false)
                    }, 1000)
                } catch (error) {
                    // Show error feedback
                    setIsDropError(true)
                    console.error('Error during drag and drop: ', error)
                    toast({
                        title: 'Error moving item',
                        description:
                            'Failed to move the item. Please try again.',
                        variant: 'destructive',
                    })

                    // Clear error animation after 1.5 seconds
                    animationTimeoutRef.current = setTimeout(() => {
                        setIsDropError(false)
                    }, 1500)
                }
            }

            return { dropped: true }
        },
        collect: (monitor) => ({
            isOver: monitor.isOver({ shallow: true }),
            canDrop: monitor.canDrop(),
        }),
    }))

    // Clear the timeouts when unmounting
    useEffect(() => {
        return () => {
            if (expandTimeoutRef.current) {
                clearTimeout(expandTimeoutRef.current)
            }
            if (animationTimeoutRef.current) {
                clearTimeout(animationTimeoutRef.current)
            }
        }
    }, [])

    // Reset dragged over state when mouse leaves
    useEffect(() => {
        if (!isOver && isDraggedOver) {
            setIsDraggedOver(false)
            if (expandTimeoutRef.current) {
                clearTimeout(expandTimeoutRef.current)
                expandTimeoutRef.current = null
            }
        }
    }, [isOver, isDraggedOver])

    // TERRIBLE CODE TO FIX LATER IT WAS WRONG
    // Check if potential drop target is a child of the dragged item
    const isParentOfChild = (
        draggedId: number,
        targetNode: FileNode
    ): boolean => {
        // If no parentId, target is at root level
        if (!targetNode.parentId) {
            return false
        }
        // Direct parent match
        if (targetNode.parentId === draggedId) {
            return true
        }

        // Retrieve the full tree from the root element props
        const rootElement = document.querySelector(
            '[data-file-tree-root="true"]'
        ) as any
        const items: FileNode[] = rootElement?.__fileTreeProps?.items || []

        // Helper to find a node by id in the tree
        const findNode = (nodes: FileNode[]): FileNode | undefined => {
            for (const n of nodes) {
                if (n.id === targetNode.parentId) {
                    return n
                }
                if (n.children) {
                    const found = findNode(n.children)
                    if (found) {
                        return found
                    }
                }
            }
            return undefined
        }

        const parentNode = findNode(items)
        if (!parentNode) {
            return false
        }

        // Recursively check up the tree
        return isParentOfChild(draggedId, parentNode)
    }

    // Connect drag and drop to the ref
    drag(drop(nodeRef))

    const handleToggle = (e: React.MouseEvent) => {
        e.stopPropagation()
        setIsExpanded(!isExpanded)
    }

    const handleSelect = (e: React.MouseEvent) => {
        // For folders, toggle expansion unless multi-selection is active
        if (node.isFolder && !e.ctrlKey && !e.metaKey && !e.shiftKey) {
            setIsExpanded(!isExpanded)
            return
        }

        // Handle multi-selection
        if (onMultiSelectFile) {
            let newSelectedIds = [...selectedFileIds]

            // Ctrl/Cmd click - toggle selection
            if (e.ctrlKey || e.metaKey) {
                if (isSelected) {
                    // Remove from selection
                    newSelectedIds = newSelectedIds.filter(
                        (id) => id !== node.id
                    )
                } else {
                    // Add to selection
                    newSelectedIds.push(node.id)
                }
            }
            // Shift click - select range (only for files, not folders)
            else if (e.shiftKey && activeFileId && !node.isFolder) {
                // Get all files in the tree as a flat array
                const allFiles: number[] = []
                const collectFiles = (nodes: FileNode[] | undefined) => {
                    if (!nodes) return
                    nodes.forEach((n) => {
                        // Only collect files, not folders for range selection
                        if (!n.isFolder) allFiles.push(n.id)
                        collectFiles(n.children)
                    })
                }

                // Get the parent component to provide all items
                const root = document.querySelector(
                    '[data-file-tree-root="true"]'
                )
                if (root) {
                    const fileTreeProps = (root as any).__fileTreeProps
                    if (fileTreeProps?.items) {
                        collectFiles(fileTreeProps.items)
                    }
                }

                // Sort the IDs to ensure we get a proper range
                allFiles.sort((a, b) => a - b)

                // Find start and end index
                const startIdx = allFiles.indexOf(activeFileId)
                const endIdx = allFiles.indexOf(node.id)

                if (startIdx !== -1 && endIdx !== -1) {
                    // Get the range of IDs
                    const min = Math.min(startIdx, endIdx)
                    const max = Math.max(startIdx, endIdx)
                    const rangeIds = allFiles.slice(min, max + 1)

                    // Add any IDs that are already selected
                    newSelectedIds = [
                        ...new Set([...newSelectedIds, ...rangeIds]),
                    ]
                }
            }
            // Regular click - select just this one
            else {
                newSelectedIds = [node.id]
                if (onSelectFile) {
                    onSelectFile(node.id)
                }
            }

            onMultiSelectFile(newSelectedIds)
        }
        // Regular single selection
        else if (!node.isFolder && onSelectFile) {
            onSelectFile(node.id)
        }
    }

    const handleCreateFile = () => {
        if (onCreateFile) {
            onCreateFile(node.id)
            setIsExpanded(true) // Expand folder when creating new file
        }
    }

    const handleCreateSheet = () => {
        if (onCreateSheet) {
            onCreateSheet(node.id)
            setIsExpanded(true) // Expand folder when creating new sheet
        }
    }

    const handleCreateFolder = () => {
        if (onCreateFolder) {
            onCreateFolder(node.id)
            setIsExpanded(true) // Expand folder when creating new subfolder
        }
    }

    const handleCreateForm = () => {
        if (onCreateForm) {
            onCreateForm(node.id)
            setIsExpanded(true) // Expand folder when creating new form
        }
    }

    const handleCreateUpload = () => {
        if (onCreateUpload) {
            onCreateUpload(node.id)
            setIsExpanded(true) // Expand folder when creating new upload
        }
    }

    const handleRename = () => {
        setRenameValue(node.filename || node.name || '')
        setIsRenameDialogOpen(true)
    }

    const handleRenameConfirm = () => {
        if (
            onRename &&
            renameValue.trim() &&
            renameValue.trim() !== (node.filename || node.name)
        ) {
            onRename(node.id, renameValue.trim())
        }
        setIsRenameDialogOpen(false)
    }

    const handleDelete = () => {
        setIsDeleteDialogOpen(true)
    }

    const handleDeleteConfirm = () => {
        if (onDelete) {
            onDelete(node.id)
        }
        setIsDeleteDialogOpen(false)
    }

    const handleShare = () => {
        setIsShareModalOpen(true)
    }

    return (
        <div className="flex flex-col">
            <div
                ref={nodeRef}
                className={cn(
                    'flex items-center py-1 rounded-md cursor-pointer transition-all duration-200',
                    node.type !== 'programme' && 'hover:bg-sidebar-accent/10',
                    node.type === 'programme' &&
                        'hover:bg-secondary/60 dark:hover:bg-secondary/30',
                    isActive &&
                        node.type !== 'programme' &&
                        !node.isFolder &&
                        'bg-sidebar-accent/20 text-sidebar-accent-foreground',
                    isSelected &&
                        node.type !== 'programme' &&
                        !isActive &&
                        'bg-sidebar-accent/10 text-sidebar-accent-foreground border border-sidebar-accent/30',
                    node.type === 'programme' &&
                        'bg-secondary/50 dark:bg-secondary/20',
                    isOver &&
                        canDrop &&
                        node.isFolder &&
                        'border-2 border-primary bg-primary/10',
                    isOver &&
                        canDrop &&
                        !node.isFolder &&
                        'border-2 border-primary/50',
                    isDragging && 'opacity-50',
                    isDropSuccess &&
                        'bg-green-500/20 border-green-500 border-2 animate-pulse',
                    isDropError &&
                        'bg-red-500/20 border-red-500 border-2 animate-pulse',
                    level > 0
                        ? 'pl-[calc(theme(spacing.6)*var(--level))]'
                        : 'pl-2'
                )}
                style={{ '--level': level } as React.CSSProperties}
                onClick={(e) => handleSelect(e)}
            >
                {node.isFolder ? (
                    <div className="flex items-center gap-1 flex-1 group">
                        <div
                            className="flex items-center"
                            onClick={handleToggle}
                        >
                            {isExpanded ? (
                                <ChevronDown className="h-4 w-4 mr-1 text-muted-foreground shrink-0" />
                            ) : (
                                <ChevronRight className="h-4 w-4 mr-1 text-muted-foreground shrink-0" />
                            )}
                            <Folder
                                className={cn(
                                    'h-4 w-4 mr-2 shrink-0',
                                    node.type === 'programme'
                                        ? 'text-primary dark:text-primary'
                                        : 'text-muted-foreground'
                                )}
                            />
                        </div>
                        <span
                            className={cn(
                                'text-sm truncate flex-1',
                                node.type === 'programme' &&
                                    'font-semibold text-primary dark:text-primary'
                            )}
                        >
                            {node.filename || node.name}
                        </span>
                        <DropdownMenu>
                            <DropdownMenuTrigger
                                asChild
                                onClick={(e) => e.stopPropagation()}
                            >
                                <Button
                                    variant="ghost"
                                    size="icon"
                                    className="h-6 w-6 p-0 opacity-0 group-hover:opacity-100"
                                >
                                    <MoreHorizontal size={14} />
                                </Button>
                            </DropdownMenuTrigger>
                            <DropdownMenuContent align="end">
                                {canCreate && (
                                    <>
                                        <DropdownMenuItem
                                            onClick={(e) => {
                                                e.preventDefault()
                                                e.stopPropagation()
                                                handleCreateFile()
                                            }}
                                        >
                                            <FileText
                                                size={14}
                                                className="mr-2"
                                            />{' '}
                                            New Page
                                        </DropdownMenuItem>
                                        <DropdownMenuItem
                                            onClick={(e) => {
                                                e.preventDefault()
                                                e.stopPropagation()
                                                handleCreateSheet()
                                            }}
                                        >
                                            <Sheet size={14} className="mr-2" />{' '}
                                            New Sheet
                                        </DropdownMenuItem>
                                        <DropdownMenuItem
                                            onClick={(e) => {
                                                e.preventDefault()
                                                e.stopPropagation()
                                                handleCreateForm()
                                            }}
                                        >
                                            <Plus size={14} className="mr-2" />{' '}
                                            New Form
                                        </DropdownMenuItem>
                                        <DropdownMenuItem
                                            onClick={(e) => {
                                                e.preventDefault()
                                                e.stopPropagation()
                                                handleCreateUpload()
                                            }}
                                        >
                                            <UploadCloud size={14} className="mr-2" />{' '}
                                            Upload File
                                        </DropdownMenuItem>
                                        <DropdownMenuItem
                                            onClick={(e) => {
                                                e.preventDefault()
                                                e.stopPropagation()
                                                handleCreateFolder()
                                            }}
                                        >
                                            <Folder
                                                size={14}
                                                className="mr-2"
                                            />{' '}
                                            New Folder
                                        </DropdownMenuItem>
                                    </>
                                )}
                                {canShare && (
                                    <DropdownMenuItem
                                        onClick={(e) => {
                                            e.preventDefault()
                                            e.stopPropagation()
                                            handleShare()
                                        }}
                                    >
                                        <Share2 size={14} className="mr-2" />{' '}
                                        Share
                                    </DropdownMenuItem>
                                )}
                                {canRename && (
                                    <DropdownMenuItem
                                        onClick={(e) => {
                                            e.preventDefault()
                                            e.stopPropagation()
                                            handleRename()
                                        }}
                                    >
                                        <Edit2 size={14} className="mr-2" />{' '}
                                        Rename
                                    </DropdownMenuItem>
                                )}
                                {canDelete && (
                                    <DropdownMenuItem
                                        onClick={(e) => {
                                            e.preventDefault()
                                            e.stopPropagation()
                                            handleDelete()
                                        }}
                                    >
                                        <Trash2 size={14} className="mr-2" />{' '}
                                        Delete
                                    </DropdownMenuItem>
                                )}
                            </DropdownMenuContent>
                        </DropdownMenu>
                    </div>
                ) : (
                    <div className="flex items-center gap-1 flex-1 group">
                        <div className="ml-5 flex items-center">
                            {(() => {
                                switch (node.type) {
                                    case 'sheet':
                                        return (
                                            <Sheet className="h-4 w-4 mr-2 text-muted-foreground shrink-0" />
                                        )
                                    case 'form':
                                        return (
                                            <ClipboardList className="h-4 w-4 mr-2 text-muted-foreground shrink-0" />
                                        )
                                    case 'upload':
                                        return (
                                            <UploadCloud className="h-4 w-4 mr-2 text-muted-foreground shrink-0" />
                                        )
                                    default:
                                        return (
                                            <FileText className="h-4 w-4 mr-2 text-muted-foreground shrink-0" />
                                        )
                                }
                            })()}
                        </div>
                        <span className="text-sm truncate flex-1">
                            {node.filename || node.name}
                        </span>
                        <DropdownMenu>
                            <DropdownMenuTrigger
                                asChild
                                onClick={(e) => e.stopPropagation()}
                            >
                                <Button
                                    variant="ghost"
                                    size="icon"
                                    className="h-6 w-6 p-0 opacity-0 group-hover:opacity-100"
                                >
                                    <MoreHorizontal size={14} />
                                </Button>
                            </DropdownMenuTrigger>
                            <DropdownMenuContent align="end">
                                {canShare && (
                                    <DropdownMenuItem
                                        onClick={(e) => {
                                            e.preventDefault()
                                            e.stopPropagation()
                                            handleShare()
                                        }}
                                    >
                                        <Share2 size={14} className="mr-2" />{' '}
                                        Share
                                    </DropdownMenuItem>
                                )}
                                {canRename && (
                                    <DropdownMenuItem
                                        onClick={(e) => {
                                            e.preventDefault()
                                            e.stopPropagation()
                                            handleRename()
                                        }}
                                    >
                                        <Edit2 size={14} className="mr-2" />{' '}
                                        Rename
                                    </DropdownMenuItem>
                                )}
                                {canDelete && (
                                    <DropdownMenuItem
                                        onClick={(e) => {
                                            e.preventDefault()
                                            e.stopPropagation()
                                            handleDelete()
                                        }}
                                    >
                                        <Trash2 size={14} className="mr-2" />{' '}
                                        Delete
                                    </DropdownMenuItem>
                                )}
                            </DropdownMenuContent>
                        </DropdownMenu>
                    </div>
                )}
            </div>

            {node.isFolder &&
                isExpanded &&
                node.children &&
                node.children.length > 0 && (
                    <div className="flex flex-col">
                        {node.children.map((child) => (
                            <FileTreeNode
                                key={child.id}
                                node={child}
                                level={level + 1}
                                onSelectFile={onSelectFile}
                                activeFileId={activeFileId}
                                selectedFileIds={selectedFileIds}
                                onMultiSelectFile={onMultiSelectFile}
                                onMove={onMove}
                                onCreateFile={onCreateFile}
                                onCreateSheet={onCreateSheet}
                                onCreateForm={onCreateForm}
<<<<<<< HEAD
                                onCreateUpload={onCreateUpload}
=======
>>>>>>> b67df207
                                onCreateFolder={onCreateFolder}
                                onRename={onRename}
                                onDelete={onDelete}
                                getPermissions={getPermissions}
                            />
                        ))}
                    </div>
                )}

            {/* Rename Dialog */}
            <Dialog
                open={isRenameDialogOpen}
                onOpenChange={setIsRenameDialogOpen}
            >
                <DialogContent>
                    <DialogHeader>
                        <DialogTitle>
                            Rename {node.isFolder ? 'Folder' : 'File'}
                        </DialogTitle>
                        <DialogDescription>
                            Enter a new name for{' '}
                            {node.isFolder ? 'this folder' : 'this file'}.
                        </DialogDescription>
                    </DialogHeader>
                    <div className="grid gap-4 py-4">
                        <div className="grid gap-2">
                            <Label htmlFor="rename-input">Name</Label>
                            <Input
                                id="rename-input"
                                value={renameValue}
                                onChange={(e) => setRenameValue(e.target.value)}
                                onKeyDown={(e) => {
                                    if (e.key === 'Enter') {
                                        handleRenameConfirm()
                                    } else if (e.key === 'Escape') {
                                        setIsRenameDialogOpen(false)
                                    }
                                }}
                                placeholder="Enter new name"
                                autoFocus
                            />
                        </div>
                    </div>
                    <DialogFooter>
                        <Button
                            type="button"
                            variant="outline"
                            onClick={(e) => {
                                e.preventDefault()
                                setIsRenameDialogOpen(false)
                            }}
                        >
                            Cancel
                        </Button>
                        <Button
                            type="button"
                            onClick={(e) => {
                                e.preventDefault()
                                handleRenameConfirm()
                            }}
                            disabled={!renameValue.trim()}
                        >
                            Rename
                        </Button>
                    </DialogFooter>
                </DialogContent>
            </Dialog>

            {/* Delete Dialog */}
            <Dialog
                open={isDeleteDialogOpen}
                onOpenChange={setIsDeleteDialogOpen}
            >
                <DialogContent>
                    <DialogHeader>
                        <DialogTitle>
                            Delete {node.isFolder ? 'Folder' : 'File'}
                        </DialogTitle>
                        <DialogDescription>
                            Are you sure you want to delete "
                            {node.filename || node.name}"?
                            {node.isFolder &&
                                ' This will also delete all files and folders inside it.'}{' '}
                            This action cannot be undone.
                        </DialogDescription>
                    </DialogHeader>
                    <DialogFooter>
                        <Button
                            type="button"
                            variant="outline"
                            onClick={(e) => {
                                e.preventDefault()
                                setIsDeleteDialogOpen(false)
                            }}
                        >
                            Cancel
                        </Button>
                        <Button
                            type="button"
                            variant="destructive"
                            onClick={(e) => {
                                e.preventDefault()
                                handleDeleteConfirm()
                            }}
                        >
                            Delete
                        </Button>
                    </DialogFooter>
                </DialogContent>
            </Dialog>

            {/* Share Modal */}
            <ShareModal
                isOpen={isShareModalOpen}
                onClose={() => setIsShareModalOpen(false)}
                filename={node.filename || node.name || ''}
                fileId={node.id}
            />
        </div>
    )
}<|MERGE_RESOLUTION|>--- conflicted
+++ resolved
@@ -19,11 +19,7 @@
     id: number
     filename: string
     name?: string // Some files might use 'name' instead of 'filename'
-<<<<<<< HEAD
-    type?: 'folder' | 'page' | 'sheet' | 'form' | 'upload'
-=======
-    type?: 'folder' | 'page' | 'sheet' | 'form' | 'programme'
->>>>>>> b67df207
+    type?: 'folder' | 'page' | 'sheet' | 'form' | 'upload' | 'programme'
     isFolder?: boolean
     parentId?: number | null
     children?: FileNode[]
@@ -810,10 +806,8 @@
                                 onCreateFile={onCreateFile}
                                 onCreateSheet={onCreateSheet}
                                 onCreateForm={onCreateForm}
-<<<<<<< HEAD
+                                onCreateForm={onCreateForm}
                                 onCreateUpload={onCreateUpload}
-=======
->>>>>>> b67df207
                                 onCreateFolder={onCreateFolder}
                                 onRename={onRename}
                                 onDelete={onDelete}
