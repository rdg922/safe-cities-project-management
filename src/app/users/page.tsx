--- conflicted
+++ resolved
@@ -1,11 +1,5 @@
-<<<<<<< HEAD
-"use client";
-
-import { api } from "~/trpc/react"
-=======
 "use client"
 import { Avatar, AvatarFallback, AvatarImage } from "~/components/ui/avatar"
->>>>>>> 52e80a47
 import { Button } from "~/components/ui/button"
 import { Card, CardContent, CardHeader, CardTitle } from "~/components/ui/card"
 import { Input } from "~/components/ui/input"
@@ -13,11 +7,8 @@
 import { Table, TableBody, TableCell, TableHead, TableHeader, TableRow } from "~/components/ui/table"
 import { Badge } from "~/components/ui/badge"
 import { MoreHorizontal, Search, UserPlus } from "lucide-react"
-<<<<<<< HEAD
-=======
 import { api } from "~/trpc/react"
 
->>>>>>> 52e80a47
 
 export default function UsersPage() {
   const { data: users = [] } = api.user.getAllUsers.useQuery();
