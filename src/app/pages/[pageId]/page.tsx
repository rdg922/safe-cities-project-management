--- conflicted
+++ resolved
@@ -162,16 +162,6 @@
                 content={content}
             />
 
-<<<<<<< HEAD
-            <div className="flex-1 min-h-0 flex justify-center items-start bg-background">
-                <div className="w-full max-w-4xl my-8 border border-border rounded-lg shadow bg-card p-6">
-                    <SimpleEditor
-                        initialContent={content}
-                        readOnly={isReadOnly}
-                        onUpdate={handleContentChange}
-                    />
-                </div>
-=======
             <div className="flex-1 min-h-0">
                 <PageCollaborativeEditor
                     documentId={`page-${pageId}`}
@@ -180,7 +170,6 @@
                     onContentChange={handleContentChange}
                     onCollaborationReady={handleCollaborationReady}
                 />
->>>>>>> 55c3cb48
             </div>
         </div>
     )
